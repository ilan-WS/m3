--- conflicted
+++ resolved
@@ -3048,15 +3048,9 @@
 		ident.NewIDMatcher(sourceNsID),
 		ident.NewIDMatcher(targetNsID),
 		storage.AggregateTilesOptions{Start: start, End: end, Step: stepDuration},
-<<<<<<< HEAD
-	).Return(nil)
-
-	_, err := service.AggregateTiles(tctx, &rpc.AggregateTilesRequest{
-=======
 	).Return(int64(4), nil)
 
 	result, err := service.AggregateTiles(tctx, &rpc.AggregateTilesRequest{
->>>>>>> f6a4d433
 		SourceNameSpace: sourceNsID,
 		TargetNameSpace: targetNsID,
 		RangeStart:      start.Unix(),
@@ -3066,8 +3060,5 @@
 		RangeType:       rpc.TimeType_UNIX_SECONDS,
 	})
 	require.NoError(t, err)
-<<<<<<< HEAD
-=======
 	assert.Equal(t, int64(4), result.ProcessedBlockCount)
->>>>>>> f6a4d433
 }