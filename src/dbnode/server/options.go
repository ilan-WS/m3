// Copyright (c) 2020 Uber Technologies, Inc.
//
// Permission is hereby granted, free of charge, to any person obtaining a copy
// of this software and associated documentation files (the "Software"), to deal
// in the Software without restriction, including without limitation the rights
// to use, copy, modify, merge, publish, distribute, sublicense, and/or sell
// copies of the Software, and to permit persons to whom the Software is
// furnished to do so, subject to the following conditions:
//
// The above copyright notice and this permission notice shall be included in
// all copies or substantial portions of the Software.
//
// THE SOFTWARE IS PROVIDED "AS IS", WITHOUT WARRANTY OF ANY KIND, EXPRESS OR
// IMPLIED, INCLUDING BUT NOT LIMITED TO THE WARRANTIES OF MERCHANTABILITY,
// FITNESS FOR A PARTICULAR PURPOSE AND NONINFRINGEMENT. IN NO EVENT SHALL THE
// AUTHORS OR COPYRIGHT HOLDERS BE LIABLE FOR ANY CLAIM, DAMAGES OR OTHER
// LIABILITY, WHETHER IN AN ACTION OF CONTRACT, TORT OR OTHERWISE, ARISING FROM,
// OUT OF OR IN CONNECTION WITH THE SOFTWARE OR THE USE OR OTHER DEALINGS IN
// THE SOFTWARE.

package server

import (
	"github.com/m3db/m3/src/dbnode/network/server/tchannelthrift/node"
)

// StorageOptions are options to apply to the database storage options.
type StorageOptions struct {
<<<<<<< HEAD
	OnColdFlush            storage.OnColdFlush
	ForceColdWritesEnabled bool
	TChanNodeServerFn      node.NewTChanNodeServerFn
	BackgroundProcessFns   []storage.NewBackgroundProcessFn
	NamespaceHooks         storage.NamespaceHooks
	NewTileAggregatorFn    storage.NewTileAggregatorFn
=======
	TChanChannelFn    node.NewTChanChannelFn
	TChanNodeServerFn node.NewTChanNodeServerFn
>>>>>>> e0bc12ae
}<|MERGE_RESOLUTION|>--- conflicted
+++ resolved
@@ -26,15 +26,6 @@
 
 // StorageOptions are options to apply to the database storage options.
 type StorageOptions struct {
-<<<<<<< HEAD
-	OnColdFlush            storage.OnColdFlush
-	ForceColdWritesEnabled bool
-	TChanNodeServerFn      node.NewTChanNodeServerFn
-	BackgroundProcessFns   []storage.NewBackgroundProcessFn
-	NamespaceHooks         storage.NamespaceHooks
-	NewTileAggregatorFn    storage.NewTileAggregatorFn
-=======
 	TChanChannelFn    node.NewTChanChannelFn
 	TChanNodeServerFn node.NewTChanNodeServerFn
->>>>>>> e0bc12ae
 }