--- conflicted
+++ resolved
@@ -120,19 +120,14 @@
 
 // DataReaderOpenOptions is options struct for the reader open method.
 type DataReaderOpenOptions struct {
-<<<<<<< HEAD
-	Identifier     FileSetFileIdentifier
-	FileSetType    persist.FileSetType
+	Identifier  FileSetFileIdentifier
+	FileSetType persist.FileSetType
 	// OrderedByIndex enforces reading of series in the order of index (which is by series Id).
 	OrderedByIndex bool
-=======
-	Identifier  FileSetFileIdentifier
-	FileSetType persist.FileSetType
 	// NB(bodu): This option can inform the reader to optimize for reading
 	// only metadata by not sorting index entries. Setting this option will
 	// throw an error if a regular `Read()` is attempted.
 	OptimizedReadMetadataOnly bool
->>>>>>> d303c285
 }
 
 // DataFileSetReader provides an unsynchronized reader for a TSDB file set
@@ -636,7 +631,7 @@
 
 // BlockRecord wraps together M3TSZ data bytes with their checksum.
 type BlockRecord struct {
-	Data checked.Bytes
+	Data         checked.Bytes
 	DataChecksum uint32
 }
 
