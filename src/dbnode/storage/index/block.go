// Copyright (c) 2018 Uber Technologies, Inc.
//
// Permission is hereby granted, free of charge, to any person obtaining a copy
// of this software and associated documentation files (the "Software"), to deal
// in the Software without restriction, including without limitation the rights
// to use, copy, modify, merge, publish, distribute, sublicense, and/or sell
// copies of the Software, and to permit persons to whom the Software is
// furnished to do so, subject to the following conditions:
//
// The above copyright notice and this permission notice shall be included in
// all copies or substantial portions of the Software.
//
// THE SOFTWARE IS PROVIDED "AS IS", WITHOUT WARRANTY OF ANY KIND, EXPRESS OR
// IMPLIED, INCLUDING BUT NOT LIMITED TO THE WARRANTIES OF MERCHANTABILITY,
// FITNESS FOR A PARTICULAR PURPOSE AND NONINFRINGEMENT. IN NO EVENT SHALL THE
// AUTHORS OR COPYRIGHT HOLDERS BE LIABLE FOR ANY CLAIM, DAMAGES OR OTHER
// LIABILITY, WHETHER IN AN ACTION OF CONTRACT, TORT OR OTHERWISE, ARISING FROM,
// OUT OF OR IN CONNECTION WITH THE SOFTWARE OR THE USE OR OTHER DEALINGS IN
// THE SOFTWARE.

package index

import (
	"bytes"
	"errors"
	"fmt"
	"io"
	"math"
	"sort"
	"sync"
	"time"

	"github.com/m3db/m3/src/dbnode/namespace"
	"github.com/m3db/m3/src/dbnode/storage/bootstrap/result"
	"github.com/m3db/m3/src/dbnode/storage/limits"
	"github.com/m3db/m3/src/dbnode/tracepoint"
	"github.com/m3db/m3/src/m3ninx/doc"
	m3ninxindex "github.com/m3db/m3/src/m3ninx/index"
	"github.com/m3db/m3/src/m3ninx/index/segment"
	"github.com/m3db/m3/src/m3ninx/index/segment/fst"
	"github.com/m3db/m3/src/m3ninx/persist"
	"github.com/m3db/m3/src/m3ninx/search"
	"github.com/m3db/m3/src/m3ninx/search/executor"
	"github.com/m3db/m3/src/x/context"
	xerrors "github.com/m3db/m3/src/x/errors"
	"github.com/m3db/m3/src/x/ident"
	"github.com/m3db/m3/src/x/instrument"
	"github.com/m3db/m3/src/x/resource"
	xresource "github.com/m3db/m3/src/x/resource"
	xsync "github.com/m3db/m3/src/x/sync"
	xtime "github.com/m3db/m3/src/x/time"

	opentracinglog "github.com/opentracing/opentracing-go/log"
	"github.com/uber-go/tally"
	"go.uber.org/zap"
)

var (
	// ErrUnableToQueryBlockClosed is returned when querying closed block.
	ErrUnableToQueryBlockClosed = errors.New("unable to query, index block is closed")
	// ErrUnableReportStatsBlockClosed is returned from Stats when the block is closed.
	ErrUnableReportStatsBlockClosed = errors.New("unable to report stats, block is closed")

	errUnableToWriteBlockClosed     = errors.New("unable to write, index block is closed")
	errUnableToWriteBlockSealed     = errors.New("unable to write, index block is sealed")
	errUnableToBootstrapBlockClosed = errors.New("unable to bootstrap, block is closed")
	errUnableToTickBlockClosed      = errors.New("unable to tick, block is closed")
	errBlockAlreadyClosed           = errors.New("unable to close, block already closed")
	errCancelledQuery               = errors.New("query was cancelled")

	errUnableToSealBlockIllegalStateFmtString  = "unable to seal, index block state: %v"
	errUnableToWriteBlockUnknownStateFmtString = "unable to write, unknown index block state: %v"
)

type blockState uint

const (
	blockStateOpen blockState = iota
	blockStateSealed
	blockStateClosed

	defaultQueryDocsBatchSize             = 256
	defaultAggregateResultsEntryBatchSize = 256

	compactDebugLogEvery = 1 // Emit debug log for every compaction

	mmapIndexBlockName = "mmap.index.block"
)

func (s blockState) String() string {
	switch s {
	case blockStateOpen:
		return "open"
	case blockStateSealed:
		return "sealed"
	case blockStateClosed:
		return "closed"
	}
	return "unknown"
}

type newExecutorFn func() (search.Executor, error)

type shardRangesSegmentsByVolumeType map[persist.IndexVolumeType][]blockShardRangesSegments

func (s shardRangesSegmentsByVolumeType) forEachSegment(cb func(segment segment.Segment) error) error {
	return s.forEachSegmentGroup(func(group blockShardRangesSegments) error {
		for _, seg := range group.segments {
			if err := cb(seg); err != nil {
				return err
			}
		}
		return nil
	})
}

func (s shardRangesSegmentsByVolumeType) forEachSegmentGroup(cb func(group blockShardRangesSegments) error) error {
	for _, shardRangesSegments := range s {
		for _, group := range shardRangesSegments {
			if err := cb(group); err != nil {
				return err
			}
		}
	}
	return nil
}

// nolint: maligned
type block struct {
	sync.RWMutex

	state blockState

	mutableSegments                 *mutableSegments
	coldMutableSegments             []*mutableSegments
	shardRangesSegmentsByVolumeType shardRangesSegmentsByVolumeType
	newFieldsAndTermsIteratorFn     newFieldsAndTermsIteratorFn
	newExecutorWithRLockFn          newExecutorFn
	blockStart                      time.Time
	blockEnd                        time.Time
	blockSize                       time.Duration
	opts                            Options
	iopts                           instrument.Options
	blockOpts                       BlockOptions
	nsMD                            namespace.Metadata
	namespaceRuntimeOptsMgr         namespace.RuntimeOptionsManager
	queryLimits                     limits.QueryLimits
	docsLimit                       limits.LookbackLimit
	querySegmentsWorkers            xsync.WorkerPool

	metrics blockMetrics
	logger  *zap.Logger
}

type blockMetrics struct {
	rotateActiveSegment             tally.Counter
	rotateActiveSegmentAge          tally.Timer
	rotateActiveSegmentSize         tally.Histogram
	segmentFreeMmapSuccess          tally.Counter
	segmentFreeMmapError            tally.Counter
	segmentFreeMmapSkipNotImmutable tally.Counter
}

func newBlockMetrics(s tally.Scope) blockMetrics {
	segmentFreeMmap := "segment-free-mmap"
	return blockMetrics{
		rotateActiveSegment:    s.Counter("rotate-active-segment"),
		rotateActiveSegmentAge: s.Timer("rotate-active-segment-age"),
		rotateActiveSegmentSize: s.Histogram("rotate-active-segment-size",
			append(tally.ValueBuckets{0}, tally.MustMakeExponentialValueBuckets(100, 2, 16)...)),
		segmentFreeMmapSuccess: s.Tagged(map[string]string{
			"result":    "success",
			"skip_type": "none",
		}).Counter(segmentFreeMmap),
		segmentFreeMmapError: s.Tagged(map[string]string{
			"result":    "error",
			"skip_type": "none",
		}).Counter(segmentFreeMmap),
		segmentFreeMmapSkipNotImmutable: s.Tagged(map[string]string{
			"result":    "skip",
			"skip_type": "not-immutable",
		}).Counter(segmentFreeMmap),
	}
}

// blockShardsSegments is a collection of segments that has a mapping of what shards
// and time ranges they completely cover, this can only ever come from computing
// from data that has come from shards, either on an index flush or a bootstrap.
type blockShardRangesSegments struct {
	shardTimeRanges result.ShardTimeRanges
	segments        []segment.Segment
}

// BlockOptions is a set of options used when constructing an index block.
type BlockOptions struct {
	ForegroundCompactorMmapDocsData bool
	BackgroundCompactorMmapDocsData bool
	InMemoryBlock                   bool
}

// NewBlockFn is a new block constructor.
type NewBlockFn func(
	blockStart time.Time,
	md namespace.Metadata,
	blockOpts BlockOptions,
	namespaceRuntimeOptsMgr namespace.RuntimeOptionsManager,
	opts Options,
) (Block, error)

// Ensure NewBlock implements NewBlockFn.
var _ NewBlockFn = NewBlock

// NewBlock returns a new Block, representing a complete reverse index for the
// duration of time specified. It is backed by one or more segments.
func NewBlock(
	blockStart time.Time,
	md namespace.Metadata,
	blockOpts BlockOptions,
	namespaceRuntimeOptsMgr namespace.RuntimeOptionsManager,
	opts Options,
) (Block, error) {
	blockSize := md.Options().IndexOptions().BlockSize()
	iopts := opts.InstrumentOptions()
	scope := iopts.MetricsScope().SubScope("index").SubScope("block")
	iopts = iopts.SetMetricsScope(scope)
	segs := newMutableSegments(
		md,
		blockStart,
		opts,
		blockOpts,
		namespaceRuntimeOptsMgr,
		iopts,
	)

	// NB(bodu): The length of coldMutableSegments is always at least 1.
	coldSegs := []*mutableSegments{
		newMutableSegments(
			md,
			blockStart,
			opts,
			blockOpts,
			namespaceRuntimeOptsMgr,
			iopts,
		),
	}
	b := &block{
		state:                           blockStateOpen,
		blockStart:                      blockStart,
		blockEnd:                        blockStart.Add(blockSize),
		blockSize:                       blockSize,
		blockOpts:                       blockOpts,
		mutableSegments:                 segs,
		coldMutableSegments:             coldSegs,
		shardRangesSegmentsByVolumeType: make(shardRangesSegmentsByVolumeType),
		opts:                            opts,
		iopts:                           iopts,
		nsMD:                            md,
		namespaceRuntimeOptsMgr:         namespaceRuntimeOptsMgr,
		metrics:                         newBlockMetrics(scope),
		logger:                          iopts.Logger(),
		queryLimits:                     opts.QueryLimits(),
		docsLimit:                       opts.QueryLimits().DocsLimit(),
		querySegmentsWorkers:            opts.QueryBlockSegmentWorkerPool(),
	}
	b.newFieldsAndTermsIteratorFn = newFieldsAndTermsIterator

	return b, nil
}

func (b *block) InMemoryBlockNotifySealedBlocks(
	sealed []xtime.UnixNano,
) error {
	if !b.blockOpts.InMemoryBlock {
		return fmt.Errorf("block not in-memory block: start=%v", b.StartTime())
	}
	return b.mutableSegments.NotifySealedBlocks(sealed)
}

func (b *block) StartTime() time.Time {
	return b.blockStart
}

func (b *block) EndTime() time.Time {
	return b.blockEnd
}

func (b *block) WriteBatch(inserts *WriteBatch) (WriteBatchResult, error) {
	b.RLock()
	if !b.writesAcceptedWithRLock() {
		b.RUnlock()
		return b.writeBatchResult(inserts, MutableSegmentsStats{},
			b.writeBatchErrorInvalidState(b.state))
	}
	if b.state == blockStateSealed {
		coldBlock := b.coldMutableSegments[len(b.coldMutableSegments)-1]
		b.RUnlock()
		_, err := coldBlock.WriteBatch(inserts)
		// Don't pass stats back from insertion into a cold block,
		// we only care about warm mutable segments stats.
		return b.writeBatchResult(inserts, MutableSegmentsStats{}, err)
	}
	b.RUnlock()
	stats, err := b.mutableSegments.WriteBatch(inserts)
	return b.writeBatchResult(inserts, stats, err)
}

func (b *block) writeBatchResult(
	inserts *WriteBatch,
	stats MutableSegmentsStats,
	err error,
) (WriteBatchResult, error) {
	if err == nil {
		inserts.MarkUnmarkedEntriesSuccess()
		return WriteBatchResult{
			NumSuccess:           int64(inserts.Len()),
			MutableSegmentsStats: stats,
		}, nil
	}

	partialErr, ok := err.(*m3ninxindex.BatchPartialError)
	if !ok {
		// NB: marking all the inserts as failure, cause we don't know which ones failed.
		inserts.MarkUnmarkedEntriesError(err)
		return WriteBatchResult{
			NumError:             int64(inserts.Len()),
			MutableSegmentsStats: stats,
		}, err
	}

	numErr := len(partialErr.Errs())
	for _, err := range partialErr.Errs() {
		// Avoid marking these as success.
		inserts.MarkUnmarkedEntryError(err.Err, err.Idx)
	}

	// Mark all non-error inserts success, so we don't repeatedly index them.
	inserts.MarkUnmarkedEntriesSuccess()
	return WriteBatchResult{
		NumSuccess:           int64(inserts.Len() - numErr),
		NumError:             int64(numErr),
		MutableSegmentsStats: stats,
	}, partialErr
}

func (b *block) writesAcceptedWithRLock() bool {
	if b.state == blockStateOpen {
		return true
	}
	return b.state == blockStateSealed &&
		b.nsMD.Options().ColdWritesEnabled()
}

func (b *block) segmentReadersWithRLock() ([]segment.Reader, error) {
	expectedReaders := b.mutableSegments.Len()
	for _, coldSeg := range b.coldMutableSegments {
		expectedReaders += coldSeg.Len()
	}
	b.shardRangesSegmentsByVolumeType.forEachSegmentGroup(func(group blockShardRangesSegments) error {
		expectedReaders += len(group.segments)
		return nil
	})

	var (
		readers = make([]segment.Reader, 0, expectedReaders)
		success = false
		err     error
	)
	defer func() {
		// Cleanup in case any of the readers below fail.
		if !success {
			for _, reader := range readers {
				reader.Close()
			}
		}
	}()

	// Add mutable segments.
	readers, err = b.mutableSegments.AddReaders(readers)
	if err != nil {
		return nil, err
	}

	// Add cold mutable segments.
	for _, coldSeg := range b.coldMutableSegments {
		readers, err = coldSeg.AddReaders(readers)
		if err != nil {
			return nil, err
		}
	}

	// Loop over the segments associated to shard time ranges.
	if err := b.shardRangesSegmentsByVolumeType.forEachSegment(func(seg segment.Segment) error {
		reader, err := seg.Reader()
		if err != nil {
			return err
		}
		readers = append(readers, reader)
		return nil
	}); err != nil {
		return nil, err
	}

	success = true
	return readers, nil
}

// Query acquires a read lock on the block so that the segments
// are guaranteed to not be freed/released while accumulating results.
// This allows references to the mmap'd segment data to be accumulated
// and then copied into the results before this method returns (it is not
// safe to return docs directly from the segments from this method, the
// results datastructure is used to copy it every time documents are added
// to the results datastructure).
func (b *block) Query(
	ctx context.Context,
	cancellable *xresource.CancellableLifetime,
	query Query,
	opts QueryOptions,
	results BaseResults,
	logFields []opentracinglog.Field,
) (bool, error) {
	ctx, sp, sampled := ctx.StartSampledTraceSpan(tracepoint.BlockQuery)
	defer sp.Finish()
	if sampled {
		sp.LogFields(logFields...)
	}

	exhaustive, err := b.queryNoLock(ctx, cancellable, query, opts, results)
	if err != nil {
		sp.LogFields(opentracinglog.Error(err))
	}

	return exhaustive, err
}

const (
	queryGroupReadersParallelism = 32
	queryGroupSize               = 32
)

type queryGroup struct {
	readers    []m3ninxindex.Reader
	exhaustive bool
	err        error
}

func (b *block) segmentReadersNoLock() ([]segment.Reader, error) {
	b.RLock()
	defer b.RUnlock()

	if b.state == blockStateClosed {
		return nil, ErrUnableToQueryBlockClosed
	}

	return b.segmentReadersWithRLock()
}

func (b *block) queryNoLock(
	ctx context.Context,
	cancellable *resource.CancellableLifetime,
	query Query,
	opts QueryOptions,
	results BaseResults,
) (bool, error) {
	readers, err := b.segmentReadersNoLock()
	if err != nil {
		return false, err
	}

	segmentReaders := make([]m3ninxindex.Reader, 0, len(readers))
	for _, reader := range readers {
		segmentReaders = append(segmentReaders, reader)
	}

	if len(segmentReaders) < queryGroupReadersParallelism {
		// Query no parallelism, but ensure not to overwhlem by limiting
		// concurrency to the query segments worker pool.
		b.querySegmentsWorkers.GetToken()
		exhaustive, err := b.queryReadersNoLock(ctx, cancellable, query,
			opts, results, segmentReaders)
		b.querySegmentsWorkers.PutToken()
		return exhaustive, err
	}

	var (
		groupsN = int(math.Ceil(float64(len(readers)) / float64(queryGroupSize)))
		groups  = make([]queryGroup, groupsN)
		jobs    = make([]m3ninxindex.Reader, groupsN*queryGroupSize)
		wg      sync.WaitGroup
	)
	// Create query group jobs.
	for i := 0; i < groupsN; i++ {
		groupJobs := jobs[:queryGroupSize]
		jobs = jobs[queryGroupSize:]
		groups[i] = queryGroup{
			// Jobs backed by single bulk alloc slice, but start zero length.
			readers: groupJobs[:0],
		}
	}
	// Allocate jobs to groups, first sort by size.
	sort.Slice(segmentReaders, func(i, j int) bool {
		nI, _ := segmentReaders[i].NumDocs()
		nJ, _ := segmentReaders[j].NumDocs()
		return nI < nJ
	})
	// Now allocate round robin.
	for i, reader := range segmentReaders {
		group := i % groupsN
		groups[group].readers = append(groups[group].readers, reader)
	}

	// Launch async queries.
	for i := 1; i < groupsN; i++ {
		i := i
		wg.Add(1)
		b.querySegmentsWorkers.Go(func() {
			exhaustive, err := b.queryReadersNoLock(ctx, cancellable, query,
				opts, results, groups[i].readers)
			groups[i].exhaustive, groups[i].err = exhaustive, err
			wg.Done()
		})
	}

	// Save an extra goroutine to execute synchronously on local goroutine.
	b.querySegmentsWorkers.GetToken()
	exhaustive, err := b.queryReadersNoLock(ctx, cancellable, query,
		opts, results, groups[0].readers)
	b.querySegmentsWorkers.PutToken()
	if err != nil {
		return false, err
	}

	// Wait for others.
	wg.Wait()

	// Collate exhaustive.
	for i := 1; i < groupsN; i++ {
		if err := groups[i].err; err != nil {
			return false, err
		}
		exhaustive = exhaustive && groups[i].exhaustive
	}
	return exhaustive, nil
}

func (b *block) queryReadersNoLock(
	ctx context.Context,
	cancellable *xresource.CancellableLifetime,
	query Query,
	opts QueryOptions,
	queryResults BaseResults,
	segmentReaders []m3ninxindex.Reader,
) (bool, error) {
	// Use a non concurrent builder for query results if can.
	results, ok := queryResults.NonConcurrentBuilder()
	if !ok {
		// Fall back to using the query results as builder.
		results = queryResults
	}

	exec := executor.NewExecutor(segmentReaders)

	// Make sure if we don't register to close the executor later
	// that we close it before returning.
	execCloseRegistered := false
	defer func() {
		if !execCloseRegistered {
			b.closeAsyncNoLock(exec)
		}
	}()

	// Register the executor to close when context closes
	// so can avoid copying the results into the map and just take
	// references to it.
	// NB(r): Needs to still be a valid query otherwise
	// the context could be invalid because the caller early returned
	// which means it can't be used for finalization any longer.
	valid := cancellable.TryCheckout()
	if !valid {
		return false, errCancelledQuery
	}
	execCloseRegistered = true // Make sure to not locally close it.
	ctx.RegisterFinalizer(xresource.FinalizerFn(func() {
		b.closeAsyncNoLock(exec)
	}))
	cancellable.ReleaseCheckout()

	// Perform actual search to start iteration.
	// FOLLOWUP(prateek): push down QueryOptions to restrict results
	iter, err := exec.Execute(query.Query.SearchQuery())
	if err != nil {
		return false, err
	}

	var (
		source     = opts.Source
		iterCloser = safeCloser{closable: iter}
		size       = queryResults.Size()
		docsCount  = queryResults.TotalDocsCount()
		docsPool   = b.opts.DocumentArrayPool()
		batch      = docsPool.Get()
		batchSize  = cap(batch)
	)
	if batchSize == 0 {
		batchSize = defaultQueryDocsBatchSize
	}

	// Register local data structures that need closing.
	defer func() {
		iterCloser.Close()
		docsPool.Put(batch)
	}()

	for iter.Next() {
		if opts.LimitsExceeded(size, docsCount) {
			break
		}

		batch = append(batch, iter.Current())
		if len(batch) < batchSize {
			continue
		}

<<<<<<< HEAD
		batch, size, docsCount, err = b.addQueryResultsNoLock(cancellable,
			results, batch)
=======
		batch, size, docsCount, err = b.addQueryResults(cancellable, results, batch, source)
>>>>>>> e0bc12ae
		if err != nil {
			return false, err
		}
	}

	// Add last batch to results if remaining.
	if len(batch) > 0 {
<<<<<<< HEAD
		batch, size, docsCount, err = b.addQueryResultsNoLock(cancellable,
			results, batch)
=======
		batch, size, docsCount, err = b.addQueryResults(cancellable, results, batch, source)
>>>>>>> e0bc12ae
		if err != nil {
			return false, err
		}
	}

	if err := iter.Err(); err != nil {
		return false, err
	}
	if err := iterCloser.Close(); err != nil {
		return false, err
	}

	return opts.exhaustive(size, docsCount), nil
}

func (b *block) closeAsyncNoLock(closer io.Closer) {
	if err := closer.Close(); err != nil {
		// Note: This only happens if closing the readers isn't clean.
		b.logger.Error("could not close query index block resource", zap.Error(err))
	}
}

func (b *block) addQueryResultsNoLock(
	cancellable *xresource.CancellableLifetime,
	results BaseResultsBuilder,
	batch []doc.Document,
	source []byte,
) ([]doc.Document, int, int, error) {
	// update recently queried docs to monitor memory.
	if results.EnforceLimits() {
		if err := b.docsLimit.Inc(len(batch), source); err != nil {
			return batch, 0, 0, err
		}
	}

	// checkout the lifetime of the query before adding results.
	queryValid := cancellable.TryCheckout()
	if !queryValid {
		// query not valid any longer, do not add results and return early.
		return batch, 0, 0, errCancelledQuery
	}

	// try to add the docs to the xresource.
	size, docsCount, err := results.AddDocuments(batch)

	// immediately release the checkout on the lifetime of query.
	cancellable.ReleaseCheckout()

	// reset batch.
	var emptyDoc doc.Document
	for i := range batch {
		batch[i] = emptyDoc
	}
	batch = batch[:0]

	// return results.
	return batch, size, docsCount, err
}

// Aggregate acquires a read lock on the block so that the segments
// are guaranteed to not be freed/released while accumulating results.
// NB: Aggregate is an optimization of the general aggregate Query approach
// for the case when we can skip going to raw documents, and instead rely on
// pre-aggregated results via the FST underlying the index.
func (b *block) Aggregate(
	ctx context.Context,
	cancellable *xresource.CancellableLifetime,
	opts QueryOptions,
	results AggregateResults,
	logFields []opentracinglog.Field,
) (bool, error) {
	ctx, sp := ctx.StartTraceSpan(tracepoint.BlockAggregate)
	sp.LogFields(logFields...)
	defer sp.Finish()

	exhaustive, err := b.aggregateNoLock(ctx, cancellable, opts, results)
	if err != nil {
		sp.LogFields(opentracinglog.Error(err))
	}

	return exhaustive, err
}

func (b *block) aggregateNoLock(
	ctx context.Context,
	cancellable *xresource.CancellableLifetime,
	opts QueryOptions,
	results AggregateResults,
) (bool, error) {
	readers, err := b.segmentReadersNoLock()
	if err != nil {
		return false, err
	}

	aggOpts := results.AggregateResultsOptions()
	iterateTerms := aggOpts.Type == AggregateTagNamesAndValues
	iterateOpts := fieldsAndTermsIteratorOpts{
		restrictByQuery: aggOpts.RestrictByQuery,
		iterateTerms:    iterateTerms,
		allowFn: func(field []byte) bool {
			// skip any field names that we shouldn't allow.
			if bytes.Equal(field, doc.IDReservedFieldName) {
				return false
			}
			return aggOpts.FieldFilter.Allow(field)
		},
		fieldIterFn: func(r segment.Reader) (segment.FieldsPostingsListIterator, error) {
			// NB(prateek): we default to using the regular (FST) fields iterator
			// unless we have a predefined list of fields we know we need to restrict
			// our search to, in which case we iterate that list and check if known values
			// in the FST to restrict our search. This is going to be significantly faster
			// while len(FieldsFilter) < 5-10 elements;
			// but there will exist a ratio between the len(FieldFilter) v size(FST) after which
			// iterating the entire FST is faster.
			// Here, we chose to avoid factoring that in to our choice because almost all input
			// to this function is expected to have (FieldsFilter) pretty small. If that changes
			// in the future, we can revisit this.
			if len(aggOpts.FieldFilter) == 0 {
				return r.FieldsPostingsList()
			}
			return newFilterFieldsIterator(r, aggOpts.FieldFilter)
		},
	}

	iter, err := b.newFieldsAndTermsIteratorFn(nil, iterateOpts)
	if err != nil {
		return false, err
	}

	var (
		source     = opts.Source
		size       = results.Size()
		docsN      = results.TotalDocsCount()
		batch      = b.opts.AggregateResultsEntryArrayPool().Get()
		batchSize  = cap(batch)
		iterClosed = false // tracking whether we need to free the iterator at the end.
	)
	if batchSize == 0 {
		batchSize = defaultAggregateResultsEntryBatchSize
	}

	// cleanup at the end
	defer func() {
		b.opts.AggregateResultsEntryArrayPool().Put(batch)
		if !iterClosed {
			iter.Close()
		}
	}()

	// Make sure to close readers at end of query since results can
	// include references to the underlying bytes from the index segment
	// read by the readers.
	for _, reader := range readers {
		reader := reader // Capture for inline function.
		ctx.RegisterFinalizer(xresource.FinalizerFn(func() {
			b.closeAsyncNoLock(reader)
		}))
	}

	for _, reader := range readers {
		if opts.LimitsExceeded(size, docsN) {
			break
		}

		err = iter.Reset(reader, iterateOpts)
		if err != nil {
			return false, err
		}

		for iter.Next() {
			if opts.LimitsExceeded(size, docsN) {
				break
			}

			field, term := iter.Current()
			batch = b.appendFieldAndTermToBatchNoLock(batch, field, term,
				iterateTerms)
			if len(batch) < batchSize {
				continue
			}

<<<<<<< HEAD
			batch, size, docsN, err = b.addAggregateResultsNoLock(cancellable,
				results, batch)
=======
			batch, size, docsCount, err = b.addAggregateResults(cancellable, results, batch, source)
>>>>>>> e0bc12ae
			if err != nil {
				return false, err
			}
		}

		if err := iter.Err(); err != nil {
			return false, err
		}
	}

	// Close iterator just once, otherwise resources free'd before Reset called.
	iterClosed = true
	if err := iter.Close(); err != nil {
		return false, err
	}

	// Add last batch to results if remaining.
	if len(batch) > 0 {
<<<<<<< HEAD
		batch, size, docsN, err = b.addAggregateResultsNoLock(cancellable,
			results, batch)
=======
		batch, size, docsCount, err = b.addAggregateResults(cancellable, results, batch, source)
>>>>>>> e0bc12ae
		if err != nil {
			return false, err
		}
	}

	return opts.exhaustive(size, docsN), nil
}

func (b *block) appendFieldAndTermToBatchNoLock(
	batch []AggregateResultsEntry,
	field, term []byte,
	includeTerms bool,
) []AggregateResultsEntry {
	// NB(prateek): we make a copy of the (field, term) entries returned
	// by the iterator during traversal, because the []byte are only valid per entry during
	// the traversal (i.e. calling Next() invalidates the []byte). We choose to do this
	// instead of checking if the entry is required (duplicates may exist in the results map
	// already), as it reduces contention on the map itself. Further, the ownership of these
	// idents is transferred to the results map, which either hangs on to them (if they are new),
	// or finalizes them if they are duplicates.
	var (
		entry            AggregateResultsEntry
		lastField        []byte
		lastFieldIsValid bool
		reuseLastEntry   bool
	)
	// we are iterating multiple segments so we may receive duplicates (same field/term), but
	// as we are iterating one segment at a time, and because the underlying index structures
	// are FSTs, we rely on the fact that iterator traversal is in order to avoid creating duplicate
	// entries for the same fields, by checking the last batch entry to see if the bytes are
	// the same.
	// It's easier to consider an example, say we have a segment with fields/terms:
	// (f1, t1), (f1, t2), ..., (fn, t1), ..., (fn, tn)
	// as we iterate in order, we receive (f1, t1) and then (f1, t2) we can avoid the repeated f1
	// allocation if the previous entry has the same value.
	// NB: this isn't strictly true because when we switch iterating between segments,
	// the fields/terms switch in an order which doesn't have to be strictly lexicographic. In that
	// instance however, the only downside is we would be allocating more. i.e. this is just an
	// optimisation, it doesn't affect correctness.
	if len(batch) > 0 {
		lastFieldIsValid = true
		lastField = batch[len(batch)-1].Field.Bytes()
	}
	if lastFieldIsValid && bytes.Equal(lastField, field) {
		reuseLastEntry = true
		entry = batch[len(batch)-1] // avoid alloc cause we already have the field
	} else {
		// allocate id because this is the first time we've seen it
		// NB(r): Iterating fields FST, this byte slice is only temporarily available
		// since we are pushing/popping characters from the stack as we iterate
		// the fields FST and reusing the same byte slice.
		entry.Field = b.pooledID(field)
	}

	if includeTerms {
		// terms are always new (as far we know without checking the map for duplicates), so we allocate
		// NB(r): Iterating terms FST, this byte slice is only temporarily available
		// since we are pushing/popping characters from the stack as we iterate
		// the terms FST and reusing the same byte slice.
		entry.Terms = append(entry.Terms, b.pooledID(term))
	}

	if reuseLastEntry {
		batch[len(batch)-1] = entry
	} else {
		batch = append(batch, entry)
	}
	return batch
}

func (b *block) pooledID(id []byte) ident.ID {
	data := b.opts.CheckedBytesPool().Get(len(id))
	data.IncRef()
	data.AppendAll(id)
	data.DecRef()
	return b.opts.IdentifierPool().BinaryID(data)
}

func (b *block) addAggregateResultsNoLock(
	cancellable *xresource.CancellableLifetime,
	results AggregateResults,
	batch []AggregateResultsEntry,
	source []byte,
) ([]AggregateResultsEntry, int, int, error) {
	// update recently queried docs to monitor memory.
	if results.EnforceLimits() {
		if err := b.docsLimit.Inc(len(batch), source); err != nil {
			return batch, 0, 0, err
		}
	}

	// checkout the lifetime of the query before adding results.
	queryValid := cancellable.TryCheckout()
	if !queryValid {
		// query not valid any longer, do not add results and return early.
		return batch, 0, 0, errCancelledQuery
	}

	// try to add the docs to the xresource.
	size, docsCount := results.AddFields(batch)

	// immediately release the checkout on the lifetime of query.
	cancellable.ReleaseCheckout()

	// reset batch.
	var emptyField AggregateResultsEntry
	for i := range batch {
		batch[i] = emptyField
	}
	batch = batch[:0]

	// return results.
	return batch, size, docsCount, nil
}

func (b *block) AddResults(
	resultsByVolumeType result.IndexBlockByVolumeType,
) error {
	b.Lock()
	defer b.Unlock()

	multiErr := xerrors.NewMultiError()
	for volumeType, results := range resultsByVolumeType.Iter() {
		multiErr = multiErr.Add(b.addResults(volumeType, results))
	}

	return multiErr.FinalError()
}

func (b *block) addResults(
	volumeType persist.IndexVolumeType,
	results result.IndexBlock,
) error {
	// NB(prateek): we have to allow bootstrap to succeed even if we're Sealed because
	// of topology changes. i.e. if the current m3db process is assigned new shards,
	// we need to include their data in the index.

	// i.e. the only state we do not accept bootstrapped data is if we are closed.
	if b.state == blockStateClosed {
		return errUnableToBootstrapBlockClosed
	}

	// First check fulfilled is correct
	min, max := results.Fulfilled().MinMax()
	if min.Before(b.blockStart) || max.After(b.blockEnd) {
		blockRange := xtime.Range{Start: b.blockStart, End: b.blockEnd}
		return fmt.Errorf("fulfilled range %s is outside of index block range: %s",
			results.Fulfilled().SummaryString(), blockRange.String())
	}

	shardRangesSegments, ok := b.shardRangesSegmentsByVolumeType[volumeType]
	if !ok {
		shardRangesSegments = make([]blockShardRangesSegments, 0)
		b.shardRangesSegmentsByVolumeType[volumeType] = shardRangesSegments
	}

	var (
		plCaches = ReadThroughSegmentCaches{
			SegmentPostingsListCache: b.opts.PostingsListCache(),
			SearchPostingsListCache:  b.opts.SearchPostingsListCache(),
		}
		readThroughOpts = b.opts.ReadThroughSegmentOptions()
		segments        = results.Segments()
	)
	readThroughSegments := make([]segment.Segment, 0, len(segments))
	for _, seg := range segments {
		elem := seg.Segment()
		if immSeg, ok := elem.(segment.ImmutableSegment); ok {
			// only wrap the immutable segments with a read through cache.
			elem = NewReadThroughSegment(immSeg, plCaches, readThroughOpts)
		}
		readThroughSegments = append(readThroughSegments, elem)
	}

	entry := blockShardRangesSegments{
		shardTimeRanges: results.Fulfilled(),
		segments:        readThroughSegments,
	}

	// first see if this block can cover all our current blocks covering shard
	// time ranges.
	currFulfilled := result.NewShardTimeRanges()
	for _, existing := range shardRangesSegments {
		currFulfilled.AddRanges(existing.shardTimeRanges)
	}

	unfulfilledBySegments := currFulfilled.Copy()
	unfulfilledBySegments.Subtract(results.Fulfilled())
	if !unfulfilledBySegments.IsEmpty() {
		// This is the case where it cannot wholly replace the current set of blocks
		// so simply append the segments in this case.
		b.shardRangesSegmentsByVolumeType[volumeType] = append(shardRangesSegments, entry)
		return nil
	}

	// This is the case where the new segments can wholly replace the
	// current set of blocks since unfullfilled by the new segments is zero.
	multiErr := xerrors.NewMultiError()
	for i, group := range shardRangesSegments {
		for _, seg := range group.segments {
			// Make sure to close the existing segments.
			multiErr = multiErr.Add(seg.Close())
		}
		shardRangesSegments[i] = blockShardRangesSegments{}
	}
	b.shardRangesSegmentsByVolumeType[volumeType] = append(shardRangesSegments[:0], entry)

	return multiErr.FinalError()
}

func (b *block) Tick(c context.Cancellable) (BlockTickResult, error) {
	b.Lock()
	defer b.Unlock()
	result := BlockTickResult{}
	if b.state == blockStateClosed {
		return result, errUnableToTickBlockClosed
	}

	// Add foreground/background segments.
	numSegments, numDocs := b.mutableSegments.NumSegmentsAndDocs()
	for _, coldSeg := range b.coldMutableSegments {
		coldNumSegments, coldNumDocs := coldSeg.NumSegmentsAndDocs()
		numSegments += coldNumSegments
		numDocs += coldNumDocs
	}
	result.NumSegments += numSegments
	result.NumSegmentsMutable += numSegments
	result.NumDocs += numDocs

	multiErr := xerrors.NewMultiError()

	// Any segments covering persisted shard ranges.
	b.shardRangesSegmentsByVolumeType.forEachSegment(func(seg segment.Segment) error {
		result.NumSegments++
		result.NumSegmentsBootstrapped++
		result.NumDocs += seg.Size()

		immSeg, ok := seg.(segment.ImmutableSegment)
		if !ok {
			b.metrics.segmentFreeMmapSkipNotImmutable.Inc(1)
			return nil
		}

		// TODO(bodu): Revist this and implement a more sophisticated free strategy.
		if err := immSeg.FreeMmap(); err != nil {
			multiErr = multiErr.Add(err)
			b.metrics.segmentFreeMmapError.Inc(1)
			return nil
		}

		result.FreeMmap++
		b.metrics.segmentFreeMmapSuccess.Inc(1)
		return nil
	})

	return result, multiErr.FinalError()
}

func (b *block) Seal() error {
	b.Lock()
	defer b.Unlock()

	// Ensure we only Seal if we're marked Open.
	if b.state != blockStateOpen {
		return fmt.Errorf(errUnableToSealBlockIllegalStateFmtString, b.state)
	}
	b.state = blockStateSealed

	// All foreground/background segments and added mutable segments can't
	// be written to and they don't need to be sealed since we don't flush
	// these segments.
	return nil
}

func (b *block) Stats(reporter BlockStatsReporter) error {
	b.RLock()
	defer b.RUnlock()

	if b.state != blockStateOpen {
		return ErrUnableReportStatsBlockClosed
	}

	b.mutableSegments.Stats(reporter)
	for _, coldSeg := range b.coldMutableSegments {
		// TODO(bodu): Cold segment stats should prob be of a
		// diff type or something.
		coldSeg.Stats(reporter)
	}

	b.shardRangesSegmentsByVolumeType.forEachSegment(func(seg segment.Segment) error {
		_, mutable := seg.(segment.MutableSegment)
		reporter.ReportSegmentStats(BlockSegmentStats{
			Type:    FlushedSegment,
			Mutable: mutable,
			Size:    seg.Size(),
		})
		return nil
	})
	return nil
}

func (b *block) IsOpen() bool {
	b.RLock()
	defer b.RUnlock()
	return b.state == blockStateOpen
}

func (b *block) IsSealedWithRLock() bool {
	return b.state == blockStateSealed
}

func (b *block) IsSealed() bool {
	b.RLock()
	defer b.RUnlock()
	return b.IsSealedWithRLock()
}

func (b *block) NeedsMutableSegmentsEvicted() bool {
	b.RLock()
	defer b.RUnlock()

	// Check any mutable segments that can be evicted after a flush.
	anyMutableSegmentNeedsEviction := b.mutableSegments.NeedsEviction()

	// Check boostrapped segments and to see if any of them need an eviction.
	b.shardRangesSegmentsByVolumeType.forEachSegment(func(seg segment.Segment) error {
		if mutableSeg, ok := seg.(segment.MutableSegment); ok {
			anyMutableSegmentNeedsEviction = anyMutableSegmentNeedsEviction || mutableSeg.Size() > 0
		}
		return nil
	})

	return anyMutableSegmentNeedsEviction
}

func (b *block) EvictMutableSegments() error {
	b.Lock()
	defer b.Unlock()
	if b.state != blockStateSealed {
		return fmt.Errorf("unable to evict mutable segments, block must be sealed, found: %v", b.state)
	}

	b.mutableSegments.Close()

	// Close any other mutable segments that was added.
	multiErr := xerrors.NewMultiError()
	for _, shardRangesSegments := range b.shardRangesSegmentsByVolumeType {
		for idx := range shardRangesSegments {
			segments := make([]segment.Segment, 0, len(shardRangesSegments[idx].segments))
			for _, seg := range shardRangesSegments[idx].segments {
				mutableSeg, ok := seg.(segment.MutableSegment)
				if !ok {
					segments = append(segments, seg)
					continue
				}
				multiErr = multiErr.Add(mutableSeg.Close())
			}
			shardRangesSegments[idx].segments = segments
		}
	}

	return multiErr.FinalError()
}

func (b *block) NeedsColdMutableSegmentsEvicted() bool {
	b.RLock()
	defer b.RUnlock()
	var anyColdMutableSegmentNeedsEviction bool
	for _, coldSeg := range b.coldMutableSegments {
		anyColdMutableSegmentNeedsEviction = anyColdMutableSegmentNeedsEviction || coldSeg.NeedsEviction()
	}
	return b.state == blockStateSealed && anyColdMutableSegmentNeedsEviction
}

func (b *block) EvictColdMutableSegments() error {
	b.Lock()
	defer b.Unlock()
	if b.state != blockStateSealed {
		return fmt.Errorf("unable to evict cold mutable segments, block must be sealed, found: %v", b.state)
	}

	// Evict/remove all but the most recent cold mutable segment (That is the one we are actively writing to).
	for i, coldSeg := range b.coldMutableSegments {
		if i < len(b.coldMutableSegments)-1 {
			coldSeg.Close()
			b.coldMutableSegments[i] = nil
		}
	}
	// Swap last w/ first and truncate the slice.
	lastIdx := len(b.coldMutableSegments) - 1
	b.coldMutableSegments[0], b.coldMutableSegments[lastIdx] = b.coldMutableSegments[lastIdx], b.coldMutableSegments[0]
	b.coldMutableSegments = b.coldMutableSegments[:1]
	return nil
}

func (b *block) RotateColdMutableSegments() {
	b.Lock()
	defer b.Unlock()
	b.coldMutableSegments = append(b.coldMutableSegments, newMutableSegments(
		b.nsMD,
		b.blockStart,
		b.opts,
		b.blockOpts,
		b.namespaceRuntimeOptsMgr,
		b.iopts,
	))
}

func (b *block) MemorySegmentsData(ctx context.Context) ([]fst.SegmentData, error) {
	b.RLock()
	defer b.RUnlock()
	if b.state == blockStateClosed {
		return nil, errBlockAlreadyClosed
	}
	data, err := b.mutableSegments.MemorySegmentsData(ctx)
	if err != nil {
		return nil, err
	}
	for _, coldSeg := range b.coldMutableSegments {
		coldData, err := coldSeg.MemorySegmentsData(ctx)
		if err != nil {
			return nil, err
		}
		data = append(data, coldData...)
	}
	return data, nil
}

func (b *block) Close() error {
	b.Lock()
	defer b.Unlock()
	if b.state == blockStateClosed {
		return errBlockAlreadyClosed
	}
	b.state = blockStateClosed

	b.mutableSegments.Close()
	for _, coldSeg := range b.coldMutableSegments {
		coldSeg.Close()
	}

	// Close any other added segments too.
	var multiErr xerrors.MultiError
	b.shardRangesSegmentsByVolumeType.forEachSegment(func(seg segment.Segment) error {
		multiErr = multiErr.Add(seg.Close())
		return nil
	})

	for volumeType := range b.shardRangesSegmentsByVolumeType {
		b.shardRangesSegmentsByVolumeType[volumeType] = nil
	}

	return multiErr.FinalError()
}

func (b *block) writeBatchErrorInvalidState(state blockState) error {
	switch state {
	case blockStateClosed:
		return errUnableToWriteBlockClosed
	case blockStateSealed:
		return errUnableToWriteBlockSealed
	default: // should never happen
		err := fmt.Errorf(errUnableToWriteBlockUnknownStateFmtString, state)
		instrument.EmitAndLogInvariantViolation(b.opts.InstrumentOptions(), func(l *zap.Logger) {
			l.Error(err.Error())
		})
		return err
	}
}

type closable interface {
	Close() error
}

type safeCloser struct {
	closable
	closed bool
}

func (c *safeCloser) Close() error {
	if c.closed {
		return nil
	}
	c.closed = true
	return c.closable.Close()
}<|MERGE_RESOLUTION|>--- conflicted
+++ resolved
@@ -621,12 +621,7 @@
 			continue
 		}
 
-<<<<<<< HEAD
-		batch, size, docsCount, err = b.addQueryResultsNoLock(cancellable,
-			results, batch)
-=======
 		batch, size, docsCount, err = b.addQueryResults(cancellable, results, batch, source)
->>>>>>> e0bc12ae
 		if err != nil {
 			return false, err
 		}
@@ -634,12 +629,7 @@
 
 	// Add last batch to results if remaining.
 	if len(batch) > 0 {
-<<<<<<< HEAD
-		batch, size, docsCount, err = b.addQueryResultsNoLock(cancellable,
-			results, batch)
-=======
 		batch, size, docsCount, err = b.addQueryResults(cancellable, results, batch, source)
->>>>>>> e0bc12ae
 		if err != nil {
 			return false, err
 		}
@@ -662,7 +652,7 @@
 	}
 }
 
-func (b *block) addQueryResultsNoLock(
+func (b *block) addQueryResults(
 	cancellable *xresource.CancellableLifetime,
 	results BaseResultsBuilder,
 	batch []doc.Document,
@@ -821,12 +811,7 @@
 				continue
 			}
 
-<<<<<<< HEAD
-			batch, size, docsN, err = b.addAggregateResultsNoLock(cancellable,
-				results, batch)
-=======
-			batch, size, docsCount, err = b.addAggregateResults(cancellable, results, batch, source)
->>>>>>> e0bc12ae
+			batch, size, docsN, err = b.addAggregateResults(cancellable, results, batch, source)
 			if err != nil {
 				return false, err
 			}
@@ -845,12 +830,7 @@
 
 	// Add last batch to results if remaining.
 	if len(batch) > 0 {
-<<<<<<< HEAD
-		batch, size, docsN, err = b.addAggregateResultsNoLock(cancellable,
-			results, batch)
-=======
-		batch, size, docsCount, err = b.addAggregateResults(cancellable, results, batch, source)
->>>>>>> e0bc12ae
+		batch, size, docsN, err = b.addAggregateResults(cancellable, results, batch, source)
 		if err != nil {
 			return false, err
 		}
@@ -929,7 +909,7 @@
 	return b.opts.IdentifierPool().BinaryID(data)
 }
 
-func (b *block) addAggregateResultsNoLock(
+func (b *block) addAggregateResults(
 	cancellable *xresource.CancellableLifetime,
 	results AggregateResults,
 	batch []AggregateResultsEntry,
