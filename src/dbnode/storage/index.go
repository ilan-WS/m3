--- conflicted
+++ resolved
@@ -374,13 +374,8 @@
 		resultsPool:          indexOpts.QueryResultsPool(),
 		aggregateResultsPool: indexOpts.AggregateResultsPool(),
 
-<<<<<<< HEAD
-		queryWorkersPool: newIndexOpts.opts.IndexOptions().QueryBlockWorkerPool(),
-		metrics:          newNamespaceIndexMetrics(indexOpts, instrumentOpts),
-=======
 		permitsManager: newIndexOpts.opts.PermitsOptions().IndexQueryPermitsManager(),
 		metrics:        newNamespaceIndexMetrics(indexOpts, instrumentOpts),
->>>>>>> 090f71df
 
 		doNotIndexWithFields: doNotIndexWithFields,
 		shardSet:             shardSet,
@@ -1713,7 +1708,7 @@
 	})
 	// NB(r): Safe to take ref to i.state.blocksDescOrderImmutable since it's
 	// immutable and we only create an iterator over it.
-	iter := newBlocksIterStackAlloc(i.inMemoryBlock, i.state.blocksDescOrderImmutable, qryRange)
+	blocks := newBlocksIterStackAlloc(i.inMemoryBlock, i.state.blocksDescOrderImmutable, qryRange)
 
 	// Can now release the lock and execute the query without holding the lock.
 	i.state.RUnlock()
@@ -1728,39 +1723,12 @@
 		return false, err
 	}
 
-<<<<<<< HEAD
-	// Create a cancellable lifetime and cancel it at end of this method so that
-	// no child async task modifies the result after this method returns.
-	cancellable := xresource.NewCancellableLifetime()
-	defer cancellable.Cancel()
-
-	for iter, ok := iter.Next(); ok; iter, ok = iter.Next() {
-		// Capture block for async query execution below.
-		block := iter.Current()
-
-		// We're looping through all the blocks that we need to query and kicking
-		// off parallel queries which are bounded by the queryWorkersPool's maximum
-		// concurrency. This means that it's possible at this point that we've
-		// completed querying one or more blocks and already exhausted the maximum
-		// number of results that we're allowed to return. If thats the case, there
-		// is no value in kicking off more parallel queries, so we break out of
-		// the loop.
-		seriesCount := results.Size()
-		docsCount := results.TotalDocsCount()
-		alreadyExceededLimit := opts.SeriesLimitExceeded(seriesCount) || opts.DocsLimitExceeded(docsCount)
-		if alreadyExceededLimit {
-			state.Lock()
-			state.exhaustive = false
-			state.Unlock()
-			// Break out if already not exhaustive.
-			break
-=======
-	blockIters := make([]*blockIter, 0, len(blocks))
-	for _, block := range blocks {
+	blockIters := make([]*blockIter, 0, len(blocks.blocks)+1)
+	for blocksIter, ok := blocks.Next(); ok; blocksIter, ok = blocks.Next() {
+		block := blocksIter.Current()
 		iter, err := newBlockIterFn(ctx, block, query, results)
 		if err != nil {
 			return false, err
->>>>>>> 090f71df
 		}
 		blockIters = append(blockIters, &blockIter{
 			iter:       iter,
@@ -1861,18 +1829,10 @@
 
 	i.metrics.loadedDocsPerQuery.RecordValue(float64(results.TotalDocsCount()))
 
-<<<<<<< HEAD
-	state.Lock()
-	// Take reference to vars to return while locked.
-	exhaustive := state.exhaustive
-	err := state.multiErr.FinalError()
-	state.Unlock()
-=======
 	exhaustive := opts.Exhaustive(results.Size(), results.TotalDocsCount())
 	// ok to read state without lock since all parallel queries are done.
 	multiErr := state.multiErr
 	err = multiErr.FinalError()
->>>>>>> 090f71df
 
 	if err != nil && !multiErr.Contains(gocontext.DeadlineExceeded) && !multiErr.Contains(gocontext.Canceled) {
 		// an unexpected error occurred processing the query, bail without updating timing metrics.
